--- conflicted
+++ resolved
@@ -5,14 +5,13 @@
  */
 
 import { z } from 'zod';
-<<<<<<< HEAD
-=======
+
 // Type imports for schema validation - used for type definitions
 // eslint-disable-next-line @typescript-eslint/no-unused-vars
 import type { Environment, LogLevel } from '../types/common';
 // eslint-disable-next-line @typescript-eslint/no-unused-vars
 import type { LogFormat } from '../types/config';
->>>>>>> 18a2254b
+
 
 // Environment enum schema
 export const EnvironmentSchema = z.enum([
