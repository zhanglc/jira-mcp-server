/**
 * MCP Resources Registration Framework
<<<<<<< HEAD
 * 
 * This module implements the MCP resources registration system for Jira field definitions.
 * Provides 7 field definition resources for MCP clients to understand available fields.
=======
 *
 * This module implements the MCP resources registration system.
 * Will be fully implemented in MCP-RES-001 task.
>>>>>>> 1839aea4
 */

import type { McpServer } from '@modelcontextprotocol/sdk/server/mcp.js';
import type { Logger } from 'winston';
import type { JiraServerConfig, ResourceUriPattern } from '@/types';
import { ResourceManager } from './resource-manager';
import { FieldDefinitionProvider } from './field-definitions';
import { ResourceCache } from './resource-cache';

/**
 * Resource registry storing all available resources
 */
const resourceRegistry = new Map<ResourceUriPattern, ResourceHandler>();

/**
 * Resource handler interface
 */
export interface ResourceHandler {
  uri: ResourceUriPattern;
  name: string;
  description: string;
  handler: (params?: Record<string, any>) => Promise<any>;
  cacheEnabled: boolean;
  cacheTtl?: number;
}

/**
 * Register all resources with the MCP server
 *
 * @param server - The MCP server instance
 * @param config - Server configuration
 * @param logger - Logger instance
 */
export async function registerResources(
  server: McpServer,
  config: JiraServerConfig,
  logger: Logger
): Promise<void> {
<<<<<<< HEAD
  logger.info('Registering MCP resources framework...');
  
  try {
    // Initialize resource components
    const cache = new ResourceCache(logger);
    const fieldProvider = new FieldDefinitionProvider(config, logger);
    const resourceManager = new ResourceManager(cache, fieldProvider, logger);
    
    // Register field definition resources
    await registerFieldDefinitionResources(resourceManager, logger);
    
    // Register resources with MCP server
    for (const [uri, info] of resourceManager.getRegisteredResources()) {
      server.registerResource(
        info.name,
        uri,
        {
          name: info.name,
          description: info.description,
          mimeType: 'application/json'
        },
        async () => {
          const content = await resourceManager.getResource(uri);
          return content.contents[0];
        }
      );
    }
    
    logger.info(`Successfully registered ${resourceRegistry.size} MCP resources`);
    
  } catch (error) {
    logger.error('Failed to register MCP resources:', error);
    throw error;
  }
}

/**
 * Register all field definition resources
 */
async function registerFieldDefinitionResources(
  resourceManager: ResourceManager,
  logger: Logger
): Promise<void> {
  const resources: Array<{
    uri: ResourceUriPattern;
    name: string;
    description: string;
  }> = [
    {
      uri: 'jira://fields/issue',
      name: 'Issue Fields',
      description: 'Available field definitions for Jira issues, including nested fields and custom fields'
    },
    {
      uri: 'jira://fields/project',
      name: 'Project Fields',
      description: 'Available field definitions for Jira projects'
    },
    {
      uri: 'jira://fields/user',
      name: 'User Fields',
      description: 'Available field definitions for Jira users'
    },
    {
      uri: 'jira://fields/board',
      name: 'Board Fields',
      description: 'Available field definitions for Jira agile boards'
    },
    {
      uri: 'jira://fields/sprint',
      name: 'Sprint Fields',
      description: 'Available field definitions for Jira sprints'
    },
    {
      uri: 'jira://fields/worklog',
      name: 'Worklog Fields',
      description: 'Available field definitions for Jira worklog entries'
    },
    {
      uri: 'jira://fields/custom',
      name: 'Custom Fields',
      description: 'Common custom field definitions for Jira Server/DC environments'
    }
  ];
  
  for (const resource of resources) {
    await resourceManager.registerResource(resource.uri, resource.name, resource.description);
    logger.debug(`Registered resource: ${resource.uri}`);
  }
}

/**
 * Export the resource registry for testing
 */
export { resourceRegistry };

/**
 * Export resource components
 */
export { ResourceManager } from './resource-manager';
export { FieldDefinitionProvider } from './field-definitions';
export { ResourceCache } from './resource-cache';
export { ResourceValidator } from './resource-validator';
=======
  logger.info('Resource registration will be implemented in MCP-RES-001');

  // Placeholder - actual implementation will be done in MCP-RES-001 task
  // This prevents import errors for now
}
>>>>>>> 1839aea4
<|MERGE_RESOLUTION|>--- conflicted
+++ resolved
@@ -1,14 +1,9 @@
 /**
  * MCP Resources Registration Framework
-<<<<<<< HEAD
+
  * 
  * This module implements the MCP resources registration system for Jira field definitions.
  * Provides 7 field definition resources for MCP clients to understand available fields.
-=======
- *
- * This module implements the MCP resources registration system.
- * Will be fully implemented in MCP-RES-001 task.
->>>>>>> 1839aea4
  */
 
 import type { McpServer } from '@modelcontextprotocol/sdk/server/mcp.js';
@@ -47,7 +42,6 @@
   config: JiraServerConfig,
   logger: Logger
 ): Promise<void> {
-<<<<<<< HEAD
   logger.info('Registering MCP resources framework...');
   
   try {
@@ -150,11 +144,4 @@
 export { ResourceManager } from './resource-manager';
 export { FieldDefinitionProvider } from './field-definitions';
 export { ResourceCache } from './resource-cache';
-export { ResourceValidator } from './resource-validator';
-=======
-  logger.info('Resource registration will be implemented in MCP-RES-001');
-
-  // Placeholder - actual implementation will be done in MCP-RES-001 task
-  // This prevents import errors for now
-}
->>>>>>> 1839aea4
+export { ResourceValidator } from './resource-validator';